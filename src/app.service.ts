--- conflicted
+++ resolved
@@ -426,10 +426,6 @@
     // Check if any internal (embedded) subtitles exist
     const hasInternalSubs = allSubStreams.some(sub => !sub.isExternal);
     let internalSubsIndex = -1;
-<<<<<<< HEAD
-
-=======
->>>>>>> 11165538
     if (hasInternalSubs && !subtitleIncluded) {
       // Only fetch the original file path if we need internal subs
       const subtitlesApiUrl = `${this.jellyfinURL}/Items/${mediaSourceId}/PlaybackInfo?api_key=${this.ApiKey}`;
