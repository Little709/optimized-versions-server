import {
  Injectable,
  InternalServerErrorException,
  Logger,
} from '@nestjs/common';
import { ChildProcess, spawn } from 'child_process';
import { v4 as uuidv4 } from 'uuid';
import * as path from 'path';
import { ConfigService } from '@nestjs/config';
import * as fs from 'fs';
import { promises as fsPromises } from 'fs';
import { CACHE_DIR } from './constants';
import { FileRemoval } from './cleanup/removalUtils';
import * as kill from 'tree-kill';

export interface Job {
  id: string;
  status: 'queued' | 'optimizing' | 'completed' | 'failed' | 'cancelled' | 'ready-for-removal';
  progress: number;
  outputPath: string;
  inputUrl: string;
  deviceId: string;
  itemId: string;
  timestamp: Date;
  size: number;
  item: any;
  speed?: number;
}

@Injectable()
export class AppService {
  private activeJobs: Job[] = [];
  private ffmpegProcesses: Map<string, ChildProcess> = new Map();
  private videoDurations: Map<string, number> = new Map();
  private jobQueue: string[] = [];
  private maxConcurrentJobs: number;
  private maxCachedPerUser: number;
  private cacheDir: string;
  private immediateRemoval: boolean;

  constructor(
    private logger: Logger,
    private configService: ConfigService,
    private readonly fileRemoval: FileRemoval

  ) {
    this.cacheDir = CACHE_DIR;
    this.maxConcurrentJobs = this.configService.get<number>(
      'MAX_CONCURRENT_JOBS',
      1,
    );
<<<<<<< HEAD

    this.maxCachedPerUser = this.configService.get<number>(
      'MAX_CACHED_PER_USER',
      10,
    );
    // Ensure the cache directory exists
    if (!fs.existsSync(this.cacheDir)) {
      fs.mkdirSync(this.cacheDir, { recursive: true });
    }
=======
    this.immediateRemoval = this.configService.get<boolean>(
      'REMOVE_FILE_AFTER_RIGHT_DOWNLOAD',
      true,
    );
>>>>>>> dafc9ecb
  }

  async downloadAndCombine(
    url: string,
    // eslint-disable-next-line @typescript-eslint/no-unused-vars
    fileExtension: string,
    deviceId: string,
    itemId: string,
    item: any,
  ): Promise<string> {
    const jobId = uuidv4();
    const outputPath = path.join(this.cacheDir, `combined_${jobId}.mp4`);

    this.logger.log(
      `Queueing job ${jobId.padEnd(36)} | URL: ${(url.slice(0, 50) + '...').padEnd(53)} | Path: ${outputPath}`,
    );

    this.activeJobs.push({
      id: jobId,
      status: 'queued',
      progress: 0,
      outputPath,
      inputUrl: url,
      itemId,
      item,
      deviceId,
      timestamp: new Date(),
      size: 0,
    });

    this.jobQueue.push(jobId);
    this.checkQueue(); // Check if we can start the job immediately

    return jobId;
  }

  getJobStatus(jobId: string): Job | null {
    const job = this.activeJobs.find((job) => job.id === jobId);
    return job || null;
  }

  getAllJobs(deviceId?: string | null): Job[] {
    if (!deviceId) {
      return this.activeJobs;
    }
    return this.activeJobs.filter((job) => job.deviceId === deviceId && job.status !== 'ready-for-removal');
  }

  async deleteCache(): Promise<{ message: string }> {
    try {
      const files = await fsPromises.readdir(this.cacheDir);
      await Promise.all(
        files.map((file) => fsPromises.unlink(path.join(this.cacheDir, file))),
      );
      return {
        message: 'Cache deleted successfully',
      };
    } catch (error) {
      this.logger.error('Error deleting cache:', error);
      throw new InternalServerErrorException('Failed to delete cache');
    }
  }

  removeJob(jobId: string): void {
    this.activeJobs = this.activeJobs.filter(job => job.id !== jobId);
    this.logger.log(`Job ${jobId} removed.`);
  }

  cancelJob(jobId: string): boolean {
    this.completeJob(jobId);
    const job = this.activeJobs.find(job => job.id === jobId);
    const process = this.ffmpegProcesses.get(jobId);
  
    const finalizeJobRemoval = () => {
      if (job) {
        this.jobQueue = this.jobQueue.filter(id => id !== jobId);
  
        if (this.immediateRemoval === true || job.progress < 100) {
          this.fileRemoval.cleanupReadyForRemovalJobs([job]);
          this.activeJobs = this.activeJobs.filter(activeJob => activeJob.id !== jobId);
          this.logger.log(`Job ${jobId} removed`);
        }
        else{
          this.logger.log('Immediate removal is not allowed, cleanup service will take care in due time')
        }
      }
      this.checkQueue();
    };

    if (process) {
      try {
        this.logger.log(`Attempting to kill process tree for PID ${process.pid}`);
        new Promise<void>((resolve, reject) => {
          kill(process.pid, 'SIGINT', (err) => {
            if (err) {
              this.logger.error(`Failed to kill process tree for PID ${process.pid}: ${err.message}`);
              reject(err);
            } else {
              this.logger.log(`Successfully killed process tree for PID ${process.pid}`);
              resolve();
              finalizeJobRemoval()
            }
          });
        });
      } catch (err) { 
        this.logger.error(`Error terminating process for job ${jobId}: ${err.message}`);
      }
      this.ffmpegProcesses.delete(jobId);
      return true;
    } else {
      finalizeJobRemoval();
      return true;
    }
  }
  
  completeJob(jobId: string):void{
    const job = this.activeJobs.find((job) => job.id === jobId);
    if (job) {
      job.status = 'ready-for-removal';
      job.timestamp = new Date()
      this.logger.log(`Job ${jobId} marked as completed and ready for removal.`);
    } else {
      this.logger.warn(`Job ${jobId} not found. Cannot mark as completed.`);
    }
  }

  cleanupJob(jobId: string): void {
    const job = this.activeJobs.find((job) => job.id === jobId);
    this.activeJobs = this.activeJobs.filter((job) => job.id !== jobId);
    this.ffmpegProcesses.delete(jobId);
    this.videoDurations.delete(jobId);
  }

  getTranscodedFilePath(jobId: string): string | null {
    const job = this.activeJobs.find((job) => job.id === jobId);
    if (job && job.status === 'completed') {
      return job.outputPath;
    }
    return null;
  }

  getMaxConcurrentJobs(): number {
    return this.maxConcurrentJobs;
  }

  async getStatistics() {
    const cacheSize = await this.getCacheSize();
    const totalTranscodes = this.getTotalTranscodes();
    const activeJobs = this.getActiveJobs();
    const completedJobs = this.getCompletedJobs();
    const uniqueDevices = this.getUniqueDevices();

    return {
      cacheSize,
      totalTranscodes,
      activeJobs,
      completedJobs,
      uniqueDevices,
    };
  }

  async manuallyStartJob(jobId: string): Promise<boolean> {
    const job = this.activeJobs.find((job) => job.id === jobId);

    if (!job || job.status !== 'queued') {
      return false;
    }

    this.startJob(jobId);
    return true;
  }

  private async getCacheSize(): Promise<string> {
    const cacheSize = await this.getDirectorySize(this.cacheDir);
    return this.formatSize(cacheSize);
  }

  private async getDirectorySize(directory: string): Promise<number> {
    const files = await fs.promises.readdir(directory);
    const stats = await Promise.all(
      files.map((file) => fs.promises.stat(path.join(directory, file))),
    );

    return stats.reduce((accumulator, { size }) => accumulator + size, 0);
  }

  private formatSize(bytes: number): string {
    const units = ['B', 'KB', 'MB', 'GB', 'TB'];
    let size = bytes;
    let unitIndex = 0;

    while (size >= 1024 && unitIndex < units.length - 1) {
      size /= 1024;
      unitIndex++;
    }

    return `${size.toFixed(2)} ${units[unitIndex]}`;
  }

  private getTotalTranscodes(): number {
    return this.activeJobs.length;
  }

  private getActiveJobs(): number {
    return this.activeJobs.filter((job) => job.status === 'optimizing').length;
  }

  private getCompletedJobs(): number {
    return this.activeJobs.filter((job) => job.status === 'completed').length;
  }

  private getUniqueDevices(): number {
    const devices = new Set(this.activeJobs.map((job) => job.deviceId));
    return devices.size;
  }

  private checkQueue() {
    let runningJobs = this.activeJobs.filter((job) => job.status === 'optimizing').length;
  
    this.logger.log(
      `${runningJobs} active jobs running and ${this.jobQueue.length} items in the queue`,
    );
  
    for (const index in this.jobQueue) {
      if (runningJobs >= this.maxConcurrentJobs) {
        break; // Stop if max concurrent jobs are reached
      }
      const nextJobId = this.jobQueue[index]; // Access job ID by index
      if (!this.userTooManyCachedItems(nextJobId)) {
        // Skip this job if user cache limits are reached
        continue;
      }
      // Start the job and remove it from the queue
      this.startJob(nextJobId);
      this.jobQueue.splice(Number(index), 1); // Remove the started job from the queue
      runningJobs++; // Increment running jobs
    }
  }

  private userTooManyCachedItems(jobid): boolean{
    if(this.maxCachedPerUser == 0){
      return false
    }
    const theNewJob: Job = this.activeJobs.find((job) => job.id === jobid)
    let completedUserJobs = this.activeJobs.filter((job) => job.status === "completed" && job.deviceId === theNewJob.deviceId)
    if((completedUserJobs.length >= this.maxCachedPerUser)){
      this.logger.log(`Waiting for items to be downloaded - device ${theNewJob.deviceId} has ${completedUserJobs.length} downloads waiting `);
      return false
    }
    else{
      this.logger.log(`Optimizing - device ${theNewJob.deviceId} has ${completedUserJobs.length} downloads waiting`);
      return true
    }  
  }

  private startJob(jobId: string) {
    const job = this.activeJobs.find((job) => job.id === jobId);
    if (job) {
      job.status = 'optimizing';
      const ffmpegArgs = this.getFfmpegArgs(job.inputUrl, job.outputPath);
      this.startFFmpegProcess(jobId, ffmpegArgs)
        .finally(() => {
          // This runs after the returned Promise resolves or rejects.
          this.checkQueue();
        });
      this.logger.log(`Started job ${jobId}`);
    }
  }

  private getFfmpegArgs(inputUrl: string, outputPath: string): string[] {
    return [
      '-i',
      inputUrl,
      '-c',
      'copy', // Copy both video and audio without re-encoding
      '-movflags',
      '+faststart', // Optimize for web streaming
      '-f',
      'mp4', // Force MP4 container
      outputPath,
    ];
  }

  
  private async startFFmpegProcess(
    jobId: string,
    ffmpegArgs: string[],
  ): Promise<void> {
    try {
      await this.getVideoDuration(ffmpegArgs[1], jobId);

      return new Promise((resolve, reject) => {
        const ffmpegProcess = spawn('ffmpeg', ffmpegArgs, { stdio: ['pipe', 'pipe', 'pipe']});
        this.ffmpegProcesses.set(jobId, ffmpegProcess);

        ffmpegProcess.stderr.on('data', (data) => {
          this.updateProgress(jobId, data.toString());
        });
        
        ffmpegProcess.on('close', async (code) => {
          this.ffmpegProcesses.delete(jobId);
          this.videoDurations.delete(jobId);

          const job = this.activeJobs.find((job) => job.id === jobId);
          if (!job) {
            resolve();
            return;
          }

          if (code === 0) {
            job.status = 'completed';
            job.progress = 100;
            // Update the file size
            try {
              const stats = await fsPromises.stat(job.outputPath);
              job.size = stats.size;
            } catch (error) {
              this.logger.error(
                `Error getting file size for job ${jobId}: ${error.message}`,
              );
            }
            this.logger.log(
              `Job ${jobId} completed successfully. Output: ${job.outputPath}, Size: ${this.formatSize(job.size || 0)}`,
            );
            resolve();
          } else {
            job.status = 'failed';
            job.progress = 0;
            this.logger.error(
              `Job ${jobId} failed with exit code ${code}. Input URL: ${job.inputUrl}`,
            );
            reject(new Error(`FFmpeg process failed with exit code ${code}`));
          }
        });

        ffmpegProcess.on('error', (error) => {
          this.logger.error(
            `FFmpeg process error for job ${jobId}: ${error.message}`,
          );
          reject(error);
        });
      });
    } catch (error) {
      this.logger.error(`Error processing job ${jobId}: ${error.message}`);
      const job = this.activeJobs.find((job) => job.id === jobId);
      if (job) {
        job.status = 'failed';
      }
    }
  }

  
  private async getVideoDuration(
    inputUrl: string,
    jobId: string,
  ): Promise<void> {
    return new Promise((resolve, reject) => {
      const ffprobe = spawn('ffprobe', [
        '-v',
        'error',
        '-show_entries',
        'format=duration',
        '-of',
        'default=noprint_wrappers=1:nokey=1',
        inputUrl,
      ]);

      let output = '';

      ffprobe.stdout.on('data', (data) => {
        output += data.toString();
      });

      ffprobe.on('close', (code) => {
        if (code === 0) {
          const duration = parseFloat(output.trim());
          this.videoDurations.set(jobId, duration);
          resolve();
        } else {
          reject(new Error(`ffprobe process exited with code ${code}`));
        }
      });
    });
  }

  private updateProgress(jobId: string, ffmpegOutput: string): void {
    const progressMatch = ffmpegOutput.match(
      /time=(\d{2}):(\d{2}):(\d{2})\.\d{2}/,
    );
    const speedMatch = ffmpegOutput.match(/speed=(\d+\.?\d*)x/);

    if (progressMatch) {
      const [, hours, minutes, seconds] = progressMatch;
      const currentTime =
        parseInt(hours) * 3600 + parseInt(minutes) * 60 + parseInt(seconds);

      const totalDuration = this.videoDurations.get(jobId);
      if (totalDuration) {
        const progress = Math.min((currentTime / totalDuration) * 100, 99.9);
        const job = this.activeJobs.find((job) => job.id === jobId);
        if (job) {
          job.progress = Math.max(progress, 0);

          // Update speed if available
          if (speedMatch) {
            const speed = parseFloat(speedMatch[1]);
            job.speed = Math.max(speed, 0);
          }
        }
      }
    }
  }
}<|MERGE_RESOLUTION|>--- conflicted
+++ resolved
@@ -49,22 +49,14 @@
       'MAX_CONCURRENT_JOBS',
       1,
     );
-<<<<<<< HEAD
-
     this.maxCachedPerUser = this.configService.get<number>(
       'MAX_CACHED_PER_USER',
       10,
     );
-    // Ensure the cache directory exists
-    if (!fs.existsSync(this.cacheDir)) {
-      fs.mkdirSync(this.cacheDir, { recursive: true });
-    }
-=======
     this.immediateRemoval = this.configService.get<boolean>(
       'REMOVE_FILE_AFTER_RIGHT_DOWNLOAD',
       true,
     );
->>>>>>> dafc9ecb
   }
 
   async downloadAndCombine(
