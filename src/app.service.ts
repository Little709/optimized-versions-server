import {
  Injectable,
  InternalServerErrorException,
  Logger,
} from '@nestjs/common';
import { ChildProcess, spawn } from 'child_process';
import { v4 as uuidv4 } from 'uuid';
import * as path from 'path';
import { ConfigService } from '@nestjs/config';
import * as fs from 'fs';
import { promises as fsPromises } from 'fs';
import { CACHE_DIR } from './constants';
import { FileRemoval } from './cleanup/removalUtils';
import * as kill from 'tree-kill';

export interface Job {
  id: string;
  status: 'queued' | 'optimizing' | 'pending downloads limit' | 'completed' | 'failed' | 'cancelled' | 'ready-for-removal';
  progress: number;
  outputPath: string;
  inputUrl: string;
  deviceId: string;
  itemId: string;
  timestamp: Date;
  size: number;
  item: any;
  speed?: number;
  isDirectPlay: boolean;
  subtitleIncluded: boolean;
}

@Injectable()
export class AppService {
  private activeJobs: Job[] = [];
  private optimizationHistory: Job[] = [];
  private ffmpegProcesses: Map<string, ChildProcess> = new Map();
  private videoDurations: Map<string, number> = new Map();
  private jobQueue: string[] = [];
  private maxConcurrentJobs: number;
  private maxCachedPerUser: number;
  private cacheDir: string;
  private immediateRemoval: boolean;
  private ApiKey: string;
  private jellyfinURL: string
  private forceAllDownloadsToH265: boolean;
  
  constructor(
    private logger: Logger,
    private configService: ConfigService,
    private readonly fileRemoval: FileRemoval

  ) {
    this.cacheDir = CACHE_DIR;
    this.maxConcurrentJobs = this.configService.get<number>(
      'MAX_CONCURRENT_JOBS',
      1,
    );
    this.maxCachedPerUser = this.configService.get<number>(
      'MAX_CACHED_PER_USER',
      10,
    );
    this.immediateRemoval = this.configService.get<string>('REMOVE_FILE_AFTER_RIGHT_DOWNLOAD', 'false').toLowerCase() === 'true';

    this.ApiKey = this.configService.get<string>(
      'JELLYFIN_API_KEY',
    );
    this.jellyfinURL = this.configService.get<string>(
      'JELLYFIN_URL',
    );

    this.forceAllDownloadsToH265 = this.configService.get<string>('FORCE_ALL_DOWNLOADS_TO_H265', 'false').toLowerCase() === 'true';
  }

  urlEditor(url){
    if (this.forceAllDownloadsToH265 === true){
      url = url.replace(/VideoCodec=h264/g, "VideoCodec=h265");
    }
    return url
  }

  async downloadAndCombine(
    url: string,
    // eslint-disable-next-line @typescript-eslint/no-unused-vars
    fileExtension: string,
    deviceId: string,
    itemId: string,
    item: any,
  ): Promise<string> {
    const jobId = uuidv4();
    const outputPath = path.join(this.cacheDir, `combined_${jobId}.mkv`);
    this.logger.log(
      `Queueing job ${jobId.padEnd(36)} | URL: ${(url.slice(0, 50) + '...').padEnd(53)} | Path: ${outputPath}`,
    );

    const isTranscoded = url.includes("TranscodeReasons=")
    const hasSubs = url.includes("SubtitleMethod=")

    // this.logger.log(`url: ${url}`)
    url = this.urlEditor(url)
    // Improved logging with structured message
    // this.logger.debug({
    //   message: "Transcoding Check",
    //   isTranscoded: isTranscoded,
    //   url: url,
    // });

    this.activeJobs.push({
      id: jobId,
      status: 'queued',
      progress: 0,
      outputPath,
      inputUrl: url,
      itemId,
      item,
      deviceId,
      timestamp: new Date(),
      size: 0,
      isDirectPlay: !isTranscoded,
      subtitleIncluded: hasSubs
    });
    this.jobQueue.push(jobId);
    this.checkQueue(); // Check if we can start the job immediately

    return jobId;
  }

  getJobStatus(jobId: string): Job | null {
    const job = this.activeJobs.find((job) => job.id === jobId);
    return job || null;
  }

  getAllJobs(deviceId?: string | null): Job[] {
    if (!deviceId) {
      return this.activeJobs;
    }
    return this.activeJobs.filter((job) => job.deviceId === deviceId && job.status !== 'ready-for-removal');
  }

  async deleteCache(): Promise<{ message: string }> {
    try {
      const files = await fsPromises.readdir(this.cacheDir);
      await Promise.all(
        files.map((file) => fsPromises.unlink(path.join(this.cacheDir, file))),
      );
      return {
        message: 'Cache deleted successfully',
      };
    } catch (error) {
      this.logger.error('Error deleting cache:', error);
      throw new InternalServerErrorException('Failed to delete cache');
    }
  }

  removeJob(jobId: string): void {
    this.activeJobs = this.activeJobs.filter(job => job.id !== jobId);
    this.logger.log(`Job ${jobId} removed.`);
  }

  cancelJob(jobId: string): boolean {
    this.completeJob(jobId);
    const job = this.activeJobs.find(job => job.id === jobId);
    const process = this.ffmpegProcesses.get(jobId);
  
    const finalizeJobRemoval = () => {
      if (job) {
        this.jobQueue = this.jobQueue.filter(id => id !== jobId);
        if (this.immediateRemoval === true || job.progress < 100) {
          this.fileRemoval.cleanupReadyForRemovalJobs([job]);
          this.activeJobs = this.activeJobs.filter(activeJob => activeJob.id !== jobId);
          this.logger.log(`Job ${jobId} removed`);
        }
        else{
          this.logger.log('Immediate removal is not allowed, cleanup service will take care in due time')
        }
      }
      this.activeJobs
        .filter((nextjob) => nextjob.deviceId === job.deviceId && nextjob.status === 'pending downloads limit')
        .forEach((job) => job.status = 'queued')
      this.checkQueue();
    };

    if (process) {
      try {
        this.logger.log(`Attempting to kill process tree for PID ${process.pid}`);
        new Promise<void>((resolve, reject) => {
          kill(process.pid, 'SIGINT', (err) => {
            if (err) {
              this.logger.error(`Failed to kill process tree for PID ${process.pid}: ${err.message}`);
              reject(err);
            } else {
              this.logger.log(`Successfully killed process tree for PID ${process.pid}`);
              resolve();
              finalizeJobRemoval()
            }
          });
        });
      } catch (err) { 
        this.logger.error(`Error terminating process for job ${jobId}: ${err.message}`);
      }
      this.ffmpegProcesses.delete(jobId);
      return true;
    } else {
      finalizeJobRemoval();
      return true;
    }
  }
  
  completeJob(jobId: string):void{
    const job = this.activeJobs.find((job) => job.id === jobId);

    if (job) {
      job.status = 'ready-for-removal';
      job.timestamp = new Date()
      this.logger.log(`Job ${jobId} marked as completed and ready for removal.`);
    } else {
      this.logger.warn(`Job ${jobId} not found. Cannot mark as completed.`);
    }
  }

  cleanupJob(jobId: string): void {
    const job = this.activeJobs.find((job) => job.id === jobId);
    this.activeJobs = this.activeJobs.filter((job) => job.id !== jobId);
    this.ffmpegProcesses.delete(jobId);
    this.videoDurations.delete(jobId);
  }

  getTranscodedFilePath(jobId: string): string | null {
    const job = this.activeJobs.find((job) => job.id === jobId);
    if (job && job.status === 'completed') {
      return job.outputPath;
    }
    return null;
  }

  getMaxConcurrentJobs(): number {
    return this.maxConcurrentJobs;
  }

  async getStatistics() {
    const cacheSize = await this.getCacheSize();
    const totalTranscodes = this.getTotalTranscodes();
    const activeJobs = this.getActiveJobs();
    const completedJobs = this.getCompletedJobs();
    const uniqueDevices = this.getUniqueDevices();

    return {
      cacheSize,
      totalTranscodes,
      activeJobs,
      completedJobs,
      uniqueDevices,
    };
  }

  async manuallyStartJob(jobId: string): Promise<boolean> {
    const job = this.activeJobs.find((job) => job.id === jobId);

    if (!job || job.status !== 'queued') {
      return false;
    }

    this.startJob(jobId);
    return true;
  }

  private async getCacheSize(): Promise<string> {
    const cacheSize = await this.getDirectorySize(this.cacheDir);
    return this.formatSize(cacheSize);
  }

  private async getDirectorySize(directory: string): Promise<number> {
    const files = await fs.promises.readdir(directory);
    const stats = await Promise.all(
      files.map((file) => fs.promises.stat(path.join(directory, file))),
    );

    return stats.reduce((accumulator, { size }) => accumulator + size, 0);
  }

  private formatSize(bytes: number): string {
    const units = ['B', 'KB', 'MB', 'GB', 'TB'];
    let size = bytes;
    let unitIndex = 0;

    while (size >= 1024 && unitIndex < units.length - 1) {
      size /= 1024;
      unitIndex++;
    }

    return `${size.toFixed(2)} ${units[unitIndex]}`;
  }

  private getTotalTranscodes(): number {
    return this.activeJobs.length;
  }

  private getActiveJobs(): number {
    return this.activeJobs.filter((job) => job.status === 'optimizing').length;
  }

  private getCompletedJobs(): number {
    return this.activeJobs.filter((job) => job.status === 'ready-for-removal').length;
  }

  private isDeviceIdInOptimizeHistory(job:Job){
    const uniqueDeviceIds: string[] = [...new Set(this.optimizationHistory.map((job: Job) => job.deviceId))];
    const result = uniqueDeviceIds.includes(job.deviceId); // Check if job.deviceId is in uniqueDeviceIds
    this.logger.log(`Device ID ${job.deviceId} is ${result ? 'in' : 'not in'} the finished jobs. Optimizing ${result ? 'Allowed' : 'not Allowed'}`);
    return result
  }

  private getActiveJobDeviceIds(): string[]{
    const uniqueDeviceIds: string[] = [
      ...new Set(
        this.activeJobs
          .filter((job: Job) => job.status === 'queued') // Filter jobs with status 'queued'
          .map((job: Job) => job.deviceId) // Extract deviceId
      )
    ];
    return uniqueDeviceIds
  }
  
  private handleOptimizationHistory(job: Job): void{
    // create a finished jobs list to make sure every device gets equal optimizing time
    this.optimizationHistory.push(job) // push the newest job to the finished jobs list
    const amountOfActiveDeviceIds = this.getActiveJobDeviceIds().length // get the amount of active queued job device ids
    while(amountOfActiveDeviceIds <= this.optimizationHistory.length && this.optimizationHistory.length > 0){ // the finished jobs should always be lower than the amount of active jobs. This is to push out the last deviceid: FIFO
      this.optimizationHistory.shift() // shift away the oldest job.
    }
    this.logger.log(`${this.optimizationHistory.length} deviceIDs have recently finished a job`)
  }

  private getUniqueDevices(): number {
    const devices = new Set(this.activeJobs.map((job) => job.deviceId));
    return devices.size;
  }

  private checkQueue() {
    let runningJobs = this.activeJobs.filter((job) => job.status === 'optimizing').length;
  
    this.logger.log(
      `${runningJobs} active jobs running and ${this.jobQueue.length} items in the queue`,
    );
  
    for (const index in this.jobQueue) {
      const nextJobId = this.jobQueue[index]; // Access job ID by index
      let nextJob: Job = this.activeJobs.find((job) => job.id === nextJobId);
      const isRunningDirectPlay = this.activeJobs.some(
        (job) => job.status === 'optimizing' && job.isDirectPlay === true
      );
      if(runningJobs == 1 && (nextJob.isDirectPlay === false || isRunningDirectPlay)){
        continue // direct play should always be possible, look for the first directplay item in queue and allow that one.
      }
      else if (runningJobs >= this.maxConcurrentJobs) {
        break; // Stop if max concurrent jobs are reached
      }
      
      if (!this.userTooManyCachedItems(nextJobId) ) {
        nextJob.status = 'pending downloads limit'
        // Skip this job if user cache limits are reached
        continue;
      }
      if(this.isDeviceIdInOptimizeHistory(nextJob)){
        // Skip this job if deviceID is in the recently finished jobs
        continue
      }
      // Start the job and remove it from the queue
      this.startJob(nextJobId);
      this.jobQueue.splice(Number(index), 1); // Remove the started job from the queue
      runningJobs++; // Increment running jobs
    }
  }

  private userTooManyCachedItems(jobid): boolean{
    if(this.maxCachedPerUser == 0){
      return false
    }
    const theNewJob: Job = this.activeJobs.find((job) => job.id === jobid)
    let completedUserJobs = this.activeJobs.filter((job) => (job.status === "completed" || job.status === 'optimizing') && job.deviceId === theNewJob.deviceId)
    if((completedUserJobs.length >= this.maxCachedPerUser)){
      this.logger.log(`Waiting for items to be downloaded - device ${theNewJob.deviceId} has ${completedUserJobs.length} downloads waiting `);
      return false
    }
    else{
      this.logger.log(`Optimizing - device ${theNewJob.deviceId} has ${completedUserJobs.length} downloads waiting`);
      return true
    }  
  }

  private async startJob(jobId: string) { // Add "async" to the function
    const job = this.activeJobs.find((job) => job.id === jobId);
    if (job) {
        job.status = 'optimizing';
        this.handleOptimizationHistory(job);

        try {
            await this.getVideoDuration(job.inputUrl, jobId);
            // Await the Promise to ensure subtitles are loaded before FFmpeg starts
            const ffmpegArgs = await this.getFfmpegArgs(job.inputUrl, job.itemId, job.outputPath,job.subtitleIncluded);
            // this.logger.log(ffmpegArgs)
            // Now FFmpeg will start with the correct arguments
            await this.startFFmpegProcess(jobId, ffmpegArgs)
            .finally(() => {this.checkQueue()});

        } catch (error) {
            this.logger.error(`Error processing job ${jobId}:`, error);
        }
        this.logger.log(`Started job ${jobId}`);
    }
  }

  private async getFfmpegArgs(
    inputUrl: string,
    mediaSourceId: string,
    outputPath: string,
    subtitleIncluded : boolean
  ): Promise<string[]> {
    const ffmpegArgs: string[] = [];
  
    // Input 0: the HLS stream
    ffmpegArgs.push('-i', inputUrl);
  
    // Get all subtitle streams
    const allSubStreams = await this.getAvailableSubtitles(mediaSourceId);
  
    // Check if any internal (embedded) subtitles exist
    const hasInternalSubs = allSubStreams.some(sub => !sub.isExternal);
    let internalSubsIndex = -1;
<<<<<<< HEAD

=======
>>>>>>> 11165538
    if (hasInternalSubs && !subtitleIncluded) {
      // Only fetch the original file path if we need internal subs
      const subtitlesApiUrl = `${this.jellyfinURL}/Items/${mediaSourceId}/PlaybackInfo?api_key=${this.ApiKey}`;
      let originalFilePath: string | null = null;
      try {
        const resp = await fetch(subtitlesApiUrl);
        const data = await resp.json();
        const mediaSource = data.MediaSources?.[0];
        if (mediaSource?.Path) {
          this.logger.debug(`Original file path: ${mediaSource.Path}`);
          originalFilePath = mediaSource.Path;
        }
      } catch (err) {
        this.logger.warn(`Could not fetch original file for ID ${mediaSourceId}: ${err}`);
      }
      if (originalFilePath) {
        ffmpegArgs.push('-i', originalFilePath);
        internalSubsIndex = 1; // This will be input #1
      }
    }
  
    // Process external subtitles (those with isExternal true)
    const externalSubs: { path: string; language: string }[] = [];
    if(!subtitleIncluded){
      for (const sub of allSubStreams) {
        if (!sub.isExternal) continue;
        const localSubtitlePath = sub.filePath
  
        if (!localSubtitlePath) {
          this.logger.warn(`Skipping missing external subtitle: ${sub.filePath}`);
          continue;
        }
        externalSubs.push({ path: localSubtitlePath, language: sub.language || 'und' });
      }
    }
    
    // Add each external subtitle file as an FFmpeg input.
    externalSubs.forEach(({ path }) => {
      ffmpegArgs.push('-i', path);
    });
  
    // Map video and audio from the HLS input (#0)
    ffmpegArgs.push('-map', '0:v?', '-map', '0:a?');
  
    // Map internal subtitles if we added the original file
    if (internalSubsIndex >= 0) {
      ffmpegArgs.push('-map', `${internalSubsIndex}:s?`);
    }
  
    // Determine external subtitle input index:
    // If internal subs exist, they are at input 1 so externals start at 2;
    // otherwise, they start at 1.
    const firstExtIndex = internalSubsIndex >= 0 ? 2 : 1;
    externalSubs.forEach((sub, i) => {
      ffmpegArgs.push('-map', `${firstExtIndex + i}:0`);
      ffmpegArgs.push(`-metadata:s:s:${i}`, `language=${sub.language}`);
    });
  
    // Copy all streams without re-encoding and output as matroska
    ffmpegArgs.push('-c:v', 'copy', '-c:a', 'copy', '-c:s', 'copy');
    ffmpegArgs.push('-f', 'matroska', outputPath);
  
    this.logger.debug(ffmpegArgs);
    return ffmpegArgs;
  }
  
    
  private async getAvailableSubtitles(
    mediaSourceId: string
  ): Promise<Array<{ 
    index: number;
    language: string;
    filePath?: string;    // might be undefined for internal subs
    isExternal: boolean;
  }>> {
    const subtitlesApiUrl = `${this.jellyfinURL}/Items/${mediaSourceId}/PlaybackInfo?api_key=${this.ApiKey}`;
    this.logger.log(`Fetching subtitles from: ${subtitlesApiUrl}`);
    
    try {
      const response = await fetch(subtitlesApiUrl);
      const data = await response.json();
      // this.logger.debug(data)
      if (!data.MediaSources || data.MediaSources.length === 0) {
        throw new Error("No media sources found.");
      }
  
      const mediaSource = data.MediaSources[0];
      const pathTranslator = process.env.PATH_TRANSLATOR || "";
      mediaSource.Path = path.join(pathTranslator,mediaSource.Path)
      // Now we filter only by Type === "Subtitle", no longer ignoring .IsExternal
      const allSubtitleStreams = (mediaSource?.MediaStreams || [])
      .filter((stream: any) => stream.Type === "Subtitle")
      .map((stream: any) => {
        const isExternal = !!stream.IsExternal;
        stream.Path = path.join(pathTranslator,stream.Path)
        return {
          index: stream.Index,
          language: stream.Language || 'und',
          // For external subs, use the subtitle's own Path
          // For internal subs, use the MediaSource's overall file path
          filePath: isExternal ? stream.Path : mediaSource.Path,
          isExternal
        };
      });
  
      return allSubtitleStreams;
    } catch (error) {
      this.logger.error('Error fetching subtitles:', error);
      return [];
    }
  }

  private async startFFmpegProcess(
    jobId: string,
    ffmpegArgs: string[],
  ): Promise<void> {
    try {

      return new Promise((resolve, reject) => {
        const ffmpegProcess = spawn('ffmpeg', ffmpegArgs, { stdio: ['pipe', 'pipe', 'pipe']});
        let ffmpegError = '';
        ffmpegProcess.stderr.on('data', data => {
          ffmpegError += data.toString();
        });
        this.ffmpegProcesses.set(jobId, ffmpegProcess);

        ffmpegProcess.stderr.on('data', (data) => {
          this.updateProgress(jobId, data.toString());
        });
        
        ffmpegProcess.on('close', async (code) => {
          this.ffmpegProcesses.delete(jobId);
          this.videoDurations.delete(jobId);

          const job = this.activeJobs.find((job) => job.id === jobId);
          if (!job) {
            resolve();
            return;
          }

          if (code === 0) {
            job.status = 'completed';
            job.progress = 100;
            // Update the file size
            try {
              const stats = await fsPromises.stat(job.outputPath);
              job.size = stats.size;
            } catch (error) {
              this.logger.error(
                `Error getting file size for job ${jobId}: ${error.message}`,
              );
            }
            this.logger.log(
              `Job ${jobId} completed successfully. Output: ${job.outputPath}, Size: ${this.formatSize(job.size || 0)}`,
            );
            resolve();
          } else {
            job.status = 'failed';
            job.progress = 0;
            this.logger.error(
              `Job ${jobId} failed with exit code ${code}. Error: ${ffmpegError.trim()}. Input URL: ${job.inputUrl}`
            );
            // reject(new Error(`FFmpeg process failed with exit code ${code}`));
          }
        });

        ffmpegProcess.on('error', (error) => {
          this.logger.error(
            `FFmpeg process error for job ${jobId}: ${error.message}`,
          );
          // reject(error);
        });
      });
    } catch (error) {
      this.logger.error(`Error processing job ${jobId}: ${error.message}`);
      const job = this.activeJobs.find((job) => job.id === jobId);
      if (job) {
        job.status = 'failed';
      }
    }
  }


  private async getVideoDuration(
    inputUrl: string,
    jobId: string,
  ): Promise<void> {
    return new Promise((resolve, reject) => {
      const ffprobe = spawn('ffprobe', [
        '-v',
        'error',
        '-show_entries',
        'format=duration',
        '-of',
        'default=noprint_wrappers=1:nokey=1',
        inputUrl,
      ]);

      let output = '';

      ffprobe.stdout.on('data', (data) => {
        output += data.toString();
      });

      ffprobe.on('close', (code) => {
        if (code === 0) {
          const duration = parseFloat(output.trim());
          this.videoDurations.set(jobId, duration);
          resolve();
        } else {
          reject(new Error(`ffprobe process exited with code ${code}`));
        }
      });
    });
  }

  private updateProgress(jobId: string, ffmpegOutput: string): void {
    const progressMatch = ffmpegOutput.match(
      /time=(\d{2}):(\d{2}):(\d{2})\.\d{2}/,
    );
    const speedMatch = ffmpegOutput.match(/speed=(\d+\.?\d*)x/);

    if (progressMatch) {
      const [, hours, minutes, seconds] = progressMatch;
      const currentTime =
        parseInt(hours) * 3600 + parseInt(minutes) * 60 + parseInt(seconds);

      const totalDuration = this.videoDurations.get(jobId);
      if (totalDuration) {
        const progress = Math.min((currentTime / totalDuration) * 100, 99.9);
        const job = this.activeJobs.find((job) => job.id === jobId);
        if (job) {
          job.progress = Math.max(progress, 0);

          // Update speed if available
          if (speedMatch) {
            const speed = parseFloat(speedMatch[1]);
            job.speed = Math.max(speed, 0);
          }
        }
      }
    }
  }
}<|MERGE_RESOLUTION|>--- conflicted
+++ resolved
@@ -413,24 +413,33 @@
     inputUrl: string,
     mediaSourceId: string,
     outputPath: string,
-    subtitleIncluded : boolean
+    subtitleIncluded: boolean
   ): Promise<string[]> {
     const ffmpegArgs: string[] = [];
   
     // Input 0: the HLS stream
     ffmpegArgs.push('-i', inputUrl);
   
+    // If subtitles are already included, skip subtitle handling
+    if (subtitleIncluded) {
+      this.logger.debug('Subtitles already included, skipping subtitle handling.');
+      // Map video and audio from the HLS input (#0)
+      ffmpegArgs.push('-map', '0:v?', '-map', '0:a?');
+  
+      // Copy all streams without re-encoding and output as matroska
+      ffmpegArgs.push('-c:v', 'copy', '-c:a', 'copy', '-f', 'matroska', outputPath);
+  
+      this.logger.debug(ffmpegArgs);
+      return ffmpegArgs;
+    }
+  
     // Get all subtitle streams
     const allSubStreams = await this.getAvailableSubtitles(mediaSourceId);
   
     // Check if any internal (embedded) subtitles exist
-    const hasInternalSubs = allSubStreams.some(sub => !sub.isExternal);
+    const hasInternalSubs = allSubStreams.some((sub) => !sub.isExternal);
     let internalSubsIndex = -1;
-<<<<<<< HEAD
-
-=======
->>>>>>> 11165538
-    if (hasInternalSubs && !subtitleIncluded) {
+    if (hasInternalSubs) {
       // Only fetch the original file path if we need internal subs
       const subtitlesApiUrl = `${this.jellyfinURL}/Items/${mediaSourceId}/PlaybackInfo?api_key=${this.ApiKey}`;
       let originalFilePath: string | null = null;
@@ -453,19 +462,17 @@
   
     // Process external subtitles (those with isExternal true)
     const externalSubs: { path: string; language: string }[] = [];
-    if(!subtitleIncluded){
-      for (const sub of allSubStreams) {
-        if (!sub.isExternal) continue;
-        const localSubtitlePath = sub.filePath
-  
-        if (!localSubtitlePath) {
-          this.logger.warn(`Skipping missing external subtitle: ${sub.filePath}`);
-          continue;
-        }
-        externalSubs.push({ path: localSubtitlePath, language: sub.language || 'und' });
-      }
-    }
-    
+    for (const sub of allSubStreams) {
+      if (!sub.isExternal) continue;
+      const localSubtitlePath = sub.filePath;
+  
+      if (!localSubtitlePath) {
+        this.logger.warn(`Skipping missing external subtitle: ${sub.filePath}`);
+        continue;
+      }
+      externalSubs.push({ path: localSubtitlePath, language: sub.language || 'und' });
+    }
+  
     // Add each external subtitle file as an FFmpeg input.
     externalSubs.forEach(({ path }) => {
       ffmpegArgs.push('-i', path);
@@ -495,6 +502,7 @@
     this.logger.debug(ffmpegArgs);
     return ffmpegArgs;
   }
+  
   
     
   private async getAvailableSubtitles(
