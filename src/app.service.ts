--- conflicted
+++ resolved
@@ -91,12 +91,8 @@
       `Queueing job ${jobId.padEnd(36)} | URL: ${(url.slice(0, 50) + '...').padEnd(53)} | Path: ${outputPath}`,
     );
 
-<<<<<<< HEAD
     const isTranscoded = url.includes("TranscodeReasons=") && !url.includes("TranscodeReasons=" + encodeURIComponent(""));
-=======
     url = this.urlEditor(url)
->>>>>>> 1cf6fa29
-
     this.activeJobs.push({
       id: jobId,
       status: 'queued',
